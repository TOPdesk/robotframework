#  Copyright 2008-2015 Nokia Solutions and Networks
#
#  Licensed under the Apache License, Version 2.0 (the "License");
#  you may not use this file except in compliance with the License.
#  You may obtain a copy of the License at
#
#      http://www.apache.org/licenses/LICENSE-2.0
#
#  Unless required by applicable law or agreed to in writing, software
#  distributed under the License is distributed on an "AS IS" BASIS,
#  WITHOUT WARRANTIES OR CONDITIONS OF ANY KIND, either express or implied.
#  See the License for the specific language governing permissions and
#  limitations under the License.

from robot import utils
from robot.errors import DataError
from robot.model import Tags

from .arguments import (ArgumentSpec, DynamicArgumentParser,
                        JavaArgumentCoercer, JavaArgumentParser,
                        PythonArgumentParser)
from .librarykeywordrunner import (EmbeddedArgumentsRunner,
                                   LibraryKeywordRunner, RunKeywordRunner)
from .runkwregister import RUN_KW_REGISTER


def Handler(library, name, method):
    if RUN_KW_REGISTER.is_run_keyword(library.orig_name, name):
        return _RunKeywordHandler(library, name, method)
    if utils.is_java_method(method):
        return _JavaHandler(library, name, method)
    else:
        return _PythonHandler(library, name, method)


def DynamicHandler(library, name, method, doc, argspec):
    if RUN_KW_REGISTER.is_run_keyword(library.orig_name, name):
        return _DynamicRunKeywordHandler(library, name, method, doc, argspec)
    return _DynamicHandler(library, name, method, doc, argspec)


def InitHandler(library, method, docgetter=None):
    Init = _PythonInitHandler if not utils.is_java_init(method) else _JavaInitHandler
    return Init(library, '__init__', method, docgetter)


class _RunnableHandler(object):
<<<<<<< HEAD
    _executed_in_dry_run = ('BuiltIn.Import Library',
                            'BuiltIn.Set Library Search Order')
=======
    type = 'library'
>>>>>>> fa061239

    def __init__(self, library, handler_name, handler_method, doc=''):
        self.library = library
        self.name = self._get_name(handler_name, handler_method)
        self.arguments = self._parse_arguments(handler_method)
        self._handler_name = handler_name
        self._method = self._get_initial_handler(library, handler_name,
                                                 handler_method)
        doc, tags = utils.split_tags_from_doc(doc)
        self._doc = doc
        self.tags = self._get_tags_from_attribute(handler_method) + tags

    def _get_name(self, handler_name, handler_method):
        robot_name = getattr(handler_method, 'robot_name', None)
        return robot_name or utils.printable_name(handler_name, code_style=True)

    def _parse_arguments(self, handler_method):
        raise NotImplementedError

    def _get_tags_from_attribute(self, handler_method):
        tags = getattr(handler_method, 'robot_tags', ())
        if not utils.is_list_like(tags):
            raise DataError("Expected tags to list like, got %s."
                            % utils.type_name(tags))
        return Tags(tags)

    def _get_initial_handler(self, library, name, method):
        if library.scope.is_global:
            return self._get_global_handler(method, name)
        return None

    def resolve_arguments(self, args, variables=None):
        return self.arguments.resolve(args, variables)

    @property
    def doc(self):
        return self._doc

    @property
    def longname(self):
        return '%s.%s' % (self.library.name, self.name)

    @property
    def shortdoc(self):
        return self.doc.splitlines()[0] if self.doc else ''

    @property
    def libname(self):
        return self.library.name

    def create_runner(self, name):
        return LibraryKeywordRunner(self)

    def current_handler(self):
        if self._method:
            return self._method
        return self._get_handler(self.library.get_instance(), self._handler_name)

    def _get_global_handler(self, method, name):
        return method

    def _get_handler(self, lib_instance, handler_name):
        return getattr(lib_instance, handler_name)


class _PythonHandler(_RunnableHandler):

    def __init__(self, library, handler_name, handler_method):
        _RunnableHandler.__init__(self, library, handler_name, handler_method,
                                  utils.getdoc(handler_method))

    def _parse_arguments(self, handler_method):
        return PythonArgumentParser().parse(handler_method, self.longname)


class _JavaHandler(_RunnableHandler):

    def __init__(self, library, handler_name, handler_method):
        _RunnableHandler.__init__(self, library, handler_name, handler_method)
        signatures = self._get_signatures(handler_method)
        self._arg_coercer = JavaArgumentCoercer(signatures, self.arguments)

    def _parse_arguments(self, handler_method):
        signatures = self._get_signatures(handler_method)
        return JavaArgumentParser().parse(signatures, self.longname)

    def _get_signatures(self, handler):
        code_object = getattr(handler, 'im_func', handler)
        return code_object.argslist[:code_object.nargs]

    def resolve_arguments(self, args, variables=None):
        positional, named = self.arguments.resolve(args, variables,
                                                   dict_to_kwargs=True)
        arguments = self._arg_coercer.coerce(positional, named,
                                             dryrun=not variables)
        return arguments, []


class _DynamicHandler(_RunnableHandler):

    def __init__(self, library, handler_name, dynamic_method, doc='',
                 argspec=None):
        self._argspec = argspec
        _RunnableHandler.__init__(self, library, handler_name,
                                  dynamic_method.method, utils.unic(doc or ''))
        self._run_keyword_method_name = dynamic_method.name
        self._supports_kwargs = dynamic_method.supports_kwargs
        if argspec and argspec[-1].startswith('**'):
            if not self._supports_kwargs:
                raise DataError("Too few '%s' method parameters for **kwargs "
                                "support." % self._run_keyword_method_name)

    def _parse_arguments(self, handler_method):
        return DynamicArgumentParser().parse(self._argspec, self.longname)

    def resolve_arguments(self, arguments, variables=None):
        positional, named = self.arguments.resolve(arguments, variables)
        arguments, kwargs = self.arguments.map(positional, named,
                                               prune_trailing_defaults=True)
        return arguments, kwargs

    def _get_handler(self, lib_instance, handler_name):
        runner = getattr(lib_instance, self._run_keyword_method_name)
        return self._get_dynamic_handler(runner, handler_name)

    def _get_global_handler(self, method, name):
        return self._get_dynamic_handler(method, name)

    def _get_dynamic_handler(self, runner, name):
        def handler(*positional, **kwargs):
            if self._supports_kwargs:
                return runner(name, positional, kwargs)
            else:
                return runner(name, positional)
        return handler


class _RunKeywordHandler(_PythonHandler):

    def create_runner(self, name):
        default_dry_run_keywords = ('name' in self.arguments.positional and
                                    self._args_to_process)
        return RunKeywordRunner(self, default_dry_run_keywords)

    @property
    def _args_to_process(self):
        return RUN_KW_REGISTER.get_args_to_process(self.library.orig_name,
                                                   self.name)

    def resolve_arguments(self, args, variables=None):
        args_to_process = self._args_to_process
        return self.arguments.resolve(args, variables, resolve_named=False,
                                      resolve_variables_until=args_to_process)


class _DynamicRunKeywordHandler(_DynamicHandler, _RunKeywordHandler):
    _parse_arguments = _RunKeywordHandler._parse_arguments
    resolve_arguments = _RunKeywordHandler.resolve_arguments


class _PythonInitHandler(_PythonHandler):

    def __init__(self, library, handler_name, handler_method, docgetter):
        _PythonHandler.__init__(self, library, handler_name, handler_method)
        self._docgetter = docgetter

    @property
    def doc(self):
        if self._docgetter:
            self._doc = self._docgetter() or self._doc
            self._docgetter = None
        return self._doc

    def _parse_arguments(self, handler_method):
        parser = PythonArgumentParser(type='Test Library')
        return parser.parse(handler_method, self.library.name)


class _JavaInitHandler(_JavaHandler):

    def __init__(self, library, handler_name, handler_method, docgetter):
        _JavaHandler.__init__(self, library, handler_name, handler_method)
        self._docgetter = docgetter

    @property
    def doc(self):
        if self._docgetter:
            self._doc = self._docgetter() or self._doc
            self._docgetter = None
        return self._doc

    def _parse_arguments(self, handler_method):
        parser = JavaArgumentParser(type='Test Library')
        signatures = self._get_signatures(handler_method)
        return parser.parse(signatures, self.library.name)


# TODO: Rename to Handler
class EmbeddedArgsTemplate(object):

    def __init__(self, name_regexp, orig_handler):
        self.arguments = ArgumentSpec()  # Show empty argument spec for Libdoc
        self._orig_handler = orig_handler
        self.name_regexp = name_regexp

    def __getattr__(self, item):
        return getattr(self._orig_handler, item)

    def matches(self, name):
        return self.name_regexp.match(name) is not None

    def create_runner(self, name):
        return EmbeddedArgumentsRunner(self, name)

    def __copy__(self):
        # Needed due to https://github.com/IronLanguages/main/issues/1192
        return EmbeddedArgsTemplate(self.name_regexp, self._orig_handler)<|MERGE_RESOLUTION|>--- conflicted
+++ resolved
@@ -45,12 +45,6 @@
 
 
 class _RunnableHandler(object):
-<<<<<<< HEAD
-    _executed_in_dry_run = ('BuiltIn.Import Library',
-                            'BuiltIn.Set Library Search Order')
-=======
-    type = 'library'
->>>>>>> fa061239
 
     def __init__(self, library, handler_name, handler_method, doc=''):
         self.library = library
