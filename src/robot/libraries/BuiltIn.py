--- conflicted
+++ resolved
@@ -18,11 +18,8 @@
 
 from robot.output import LOGGER, Message
 from robot.errors import (ContinueForLoop, DataError, ExecutionFailed,
-<<<<<<< HEAD
-                          ExecutionFailures, ExecutionPassed, ReturnFromKeyword)
-=======
-                          ExecutionFailures, ExitForLoop, ReturnFromKeyword)
->>>>>>> b0b9c89b
+                          ExecutionFailures, ExecutionPassed, ExitForLoop,
+                          ReturnFromKeyword)
 from robot import utils
 from robot.utils import asserts
 from robot.variables import is_var, is_list_var
