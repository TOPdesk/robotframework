#  Copyright 2008-2012 Nokia Siemens Networks Oyj
#
#  Licensed under the Apache License, Version 2.0 (the "License");
#  you may not use this file except in compliance with the License.
#  You may obtain a copy of the License at
#
#      http://www.apache.org/licenses/LICENSE-2.0
#
#  Unless required by applicable law or agreed to in writing, software
#  distributed under the License is distributed on an "AS IS" BASIS,
#  WITHOUT WARRANTIES OR CONDITIONS OF ANY KIND, either express or implied.
#  See the License for the specific language governing permissions and
#  limitations under the License.

from __future__ import with_statement

import copy
import re

from robot.api import logger
from robot.libraries.BuiltIn import BuiltIn
from robot.utils import asserts, ET, ETSource, plural_or_not as s
from robot.version import get_version


should_be_equal = asserts.assert_equals
should_match = BuiltIn().should_match


class XML(object):
    """Robot Framework test library for XML verification.

    As the name implies, `XML` is a test library for verifying contents of XML
    files. In practice it is a pretty thin wrapper on top of Python's
    [http://docs.python.org/library/xml.etree.elementtree.html|ElementTree XML API].

    = Key usages =

    The library has the following three main usages:

    - Parsing an XML file, or a string containing XML, into an XML element
      structure and finding certain elements from it for for further analysis
      (e.g. `Parse XML` and `Get Element` keywords).
    - Getting text or attributes of elements
      (e.g. `Get Element Text` and `Get Element Attribute`).
    - Directly verifying text, attributes, or whole elements
      (e.g `Element Text Should Be` and `Elements Should Be Equal`).
    - Modifying XML and saving it (e.g. `Set Element Text`, `Add Element`,
      and `Save XML`).

    = Parsing XML =

    XML can be parsed into an element structure using `Parse XML` keyword.
    It accepts both paths to XML files and strings that contain XML. The
    keyword returns the root element of the structure, which then contains
    other elements as its children and their children.

    The element structure returned by `Parse XML`, as well as elements
    returned by keywords such as `Get Element`, can be used as the `source`
    argument with other keywords. In addition to an already parsed XML
    structure, other keywords also accept paths to XML files and strings
    containing XML similarly as `Parse XML`.

    When the source is given as a path to a file, the forward slash character
    (`/`) can be used as the path separator regardless the operating system.
    On Windows also the backslash works, but it the test data it needs to be
    escaped by doubling it (`\\\\`). Using the built-in variable `${/}`
    naturally works too.

    = Example =

    The following simple example demonstrates parsing XML and verifying its
    contents both using keywords in this library and in `BuiltIn` and
    `Collections` libraries. How to use xpath expressions to find elements
    and what attributes the returned elements contain are discussed, with
    more examples, in the subsequent sections.

    In the example, `${XML}` refers to the following example XML content.
    `${XML}` could either be a path to file containing the structure or it
    could contain the XML itself. The same example structure is used also in
    the subsequent examples.

    | <example>
    |   <first id="1">text</first>
    |   <second id="2">
    |     <child/>
    |   </second>
    |   <third>
    |     <child>more text</child>
    |     <second id="child"/>
    |     <child><grandchild/></child>
    |   </third>
    |   <html>
    |     <p>
    |       Text with <b>bold</b> and <i>italics</i>.
    |     </p>
    |   </html>
    | </example>

    | ${root} =                | `Parse XML`   | ${XML}  |       |             |
    | `Should Be Equal`        | ${root.tag}   | example |       |             |
    | ${first} =               | `Get Element` | ${root} | first |             |
    | `Should Be Equal`        | ${first.text} | text    |       |             |
    | `Dictionary Should Contain Key` | ${first.attrib}  | id    |             |
    | `Element Text Should Be` | ${first}      | text    |       |             |
    | `Element Attribute Should Be` | ${first} | id      | 1     |             |
    | `Element Attribute Should Be` | ${root}  | id      | 1     | xpath=first |
    | `Element Attribute Should Be` | ${XML}   | id      | 1     | xpath=first |

    Notice that in the example three last lines are equivalent. Which one to
    use in practice depends on which other elements you need to get or verify.
    If you only need to do one verification, using the last line alone would
    suffice. If more verifications are needed, parsing the XML with `Parse XML`
    only once would be more efficient.

    = Finding elements with xpath =

    ElementTree, and thus also this library, supports finding elements using
    xpath expressions. ElementTree does not, however, support the full xpath
    syntax, and what is supported depends on its version. ElementTree 1.3 that
    is distributed with Python and Jython 2.7 supports richer syntax than
    versions distributed with earlier Python interpreters.

    The supported xpath syntax is explained below and
    [http://effbot.org/zone/element-xpath.htm|ElementTree documentation]
    provides more details. In the examples `${XML}` refers to the same XML
    structure as in the earlier example.

    == Tag names ==

    When just a single tag name is used, xpath matches all direct child
    elements that have that tag name.

    | ${elem} =          | `Get Element`  | ${XML}      | third |
    | `Should Be Equal`  | ${elem.tag}    | third       |       |
    | @{children} =      | `Get Elements` | ${elem}     | child |
    | `Length Should Be` | ${children}    | 2           |       |

    == Paths ==

    Paths are created by combining tag names with a forward slash (`/`).
    For example, `parent/child` matches all `child` elements under `parent`
    element. Notice that if there are multiple `parent` elements that all
    have `child` elements, `parent/child` xpath will match all these `child`
    elements.

    | ${elem} =         | `Get Element` | ${XML}     | second/child            |
    | `Should Be Equal` | ${elem.tag}   | child      |                         |
    | ${elem} =         | `Get Element` | ${XML}     | third/child/grandchild  |
    | `Should Be Equal` | ${elem.tag}   | grandchild |                         |

    == Wildcards ==

    An asterisk (`*`) can be used in paths instead of a tag name to denote
    any element.

    | @{children} =      | `Get Elements` | ${XML} | */child |
    | `Length Should Be` | ${children}    | 3      |         |

    == Current element ==

    The current element is denoted with a dot (`.`). Normally the current
    element is implicit and does not need to be included in the xpath.

    == Parent element ==

    The parent element of another element is denoted with two dots (`..`).
    Notice that it is not possible to refer to the parent of the current
    element. This syntax is supported only in ElementTree 1.3 (i.e.
    Python/Jython 2.7 and newer).

    | ${elem} =         | `Get Element` | ${XML} | */second/.. |
    | `Should Be Equal` | ${elem.tag}   | third  |             |

    == Search all sub elements ==

    Two forward slashes (`//`) mean that all sub elements, not only the
    direct children, are searched. If the search is started from the current
    element, an explicit dot is required.

    | @{elements} =      | `Get Elements` | ${XML} | .//second |
    | `Length Should Be` | ${elements}    | 2      |           |
    | ${b} =             | `Get Element`  | ${XML} | html//b   |
    | `Should Be Equal`  | ${b.text}      | bold   |           |

    == Predicates ==

    Predicates allow selecting elements using also other criteria than tag
    names, for example, attributes or position. They are specified after the
    normal tag name or path using syntax `path[predicate]`. The path can have
    wildcards and other special syntax explained above.

    What predicates ElementTree supports is explained in the table below.
    Notice that predicates in general are supported only in ElementTree 1.3
    (i.e. Python/Jython 2.7 and newer).

    | _Predicate_     | _Matches_                         | _Example_          |
    | @attrib         | Elements with attribute `attrib`. | second[@id]        |
    | @attrib="value" | Elements with attribute `attrib` having value `value`. | *[@id="2"] |
    | position        | Elements at the specified position. Position can be an integer (starting from 1), expression `last()`, or relative expression like `last() - 1`. | third/child[1] |
    | tag             | Elements with a child element named `tag`. | third/child[grandchild] |

    Predicates can also be stacked like `path[predicate1][predicate2]`.
    A limitation is that possible position predicate must always be first.

    = Element attributes =

    All keywords returning elements, such as `Parse XML`, and `Get Element`,
    return ElementTree's
    [http://docs.python.org/library/xml.etree.elementtree.html#xml.etree.ElementTree.Element|Element objects].
    These elements can be used as inputs for other keywords, but they also
    contain several useful attributes that can be accessed directly using
    the extended variable syntax.

    The attributes that are both useful and convenient to use in the test
    data are explained below. Also other attributes, including methods, can
    be accessed, but that is typically better to do in custom libraries than
    directly in the test data.

    The examples use the same `${XML}` structure as the earlier examples.

    == tag ==

    The tag of the element.

    | ${root} =         | `Parse XML` | ${XML}  |
    | `Should Be Equal` | ${root.tag} | example |

    == text ==

    The text that the element contains or Python `None` if the element has no
    text. Notice that the text _does not_ contain texts of possible child
    elements nor text after or between children. Notice also that in XML
    whitespace is significant, so the text contains also possible indentation
    and newlines. To get also text of the possible children, optionally
    whitespace normalized, use `Get Element Text` keyword.

    | ${1st} =          | `Get Element` | ${XML}  | first        |
    | `Should Be Equal` | ${1st.text}   | text    |              |
    | ${2nd} =          | `Get Element` | ${XML}  | second/child |
    | `Should Be Equal` | ${2nd.text}   | ${NONE} |              |
    | ${p} =            | `Get Element` | ${XML}  | html/p       |
    | `Should Be Equal` | ${p.text}     | \\n${SPACE*6}Text with${SPACE} |

    == tail ==

    The text after the element before the next opening or closing tag. Python
    `None` if the element has no tail. Similarly as with `text`, also `tail`
    contains possible indentation and newlines.

    | ${b} =            | `Get Element` | ${XML}  | html/p/b  |
    | `Should Be Equal` | ${b.tail}     | ${SPACE}and${SPACE} |

    == attrib ==

    A Python dictionary containing attributes of the element.

    | ${2nd} =          | `Get Element`       | ${XML} | second |
    | `Should Be Equal` | ${2nd.attrib['id']} | 2      |        |
    | ${3rd} =          | `Get Element`       | ${XML} | third  |
    | `Should Be Empty` | ${3rd.attrib}       |        |        |

    = Handling namespaces =

    ElementTree handles XML namespaces in by adding namespace to tag names
    in so called Clark Notation. This is inconvenient especially with xpaths,
    and by default this library strips those namespaces and moves them to
    `xmlns` attribute instead.

    == Default namespace handling ==

    == ElementTree namespaces ==


    """

    ROBOT_LIBRARY_SCOPE = 'GLOBAL'
    ROBOT_LIBRARY_VERSION = get_version()
    _whitespace = re.compile('\s+')
    _xml_declaration = re.compile('^<\?xml .*\?>\n')

    def parse_xml(self, source, etree_namespaces=False):
        """Parses the given XML file or string into an element structure.

        The `source` can either be a path to an XML file or a string containing
        XML. In both cases the XML is parsed into ElementTree
        [http://docs.python.org/library/xml.etree.elementtree.html#xml.etree.ElementTree.Element|element structure]
        and the root element is returned.

        Examples:
        | ${xml} =  | Parse XML | ${CURDIR}/test.xml    |
        | ${root} = | Parse XML | <root><child/></root> |

        For more details and examples, see `Parsing XML` section in the
        `introduction`.

        See also `Get Element` and `Get Elements`.
        """
        with ETSource(source) as source:
            root = ET.parse(source).getroot()
        if not etree_namespaces:
            self._strip_namespaces(root)
        return root

    def _strip_namespaces(self, elem, current=None):
        if elem.tag.startswith('{') and '}' in elem.tag:
            ns, elem.tag = elem.tag[1:].split('}', 1)
            if ns != current:
                elem.set('xmlns', ns)
                current = ns
        for child in elem:
            self._strip_namespaces(child, current)

    def get_element(self, source, xpath='.'):
        """Returns an element in the `source` matching the `xpath`.

        The `source` can be a path to an XML file, a string containing XML, or
        an already parsed XML element. The `xpath` specifies which element to
        find. See the `introduction` for more details about both the possible
        sources and the supported xpath syntax.

        The keyword fails if more, or less, than one element matches the
        `xpath`. Use `Get Elements` if you want all matching elements to be
        returned.

        Examples using `${XML}` structure from the `introduction`:
        | ${element} = | Get Element | ${XML}     | second |
        | ${child} =   | Get Element | ${element} | child  |

        See also `Parse XML` and `Get Elements`.
        """
        elements = self.get_elements(source, xpath)
        if len(elements) != 1:
            self._raise_wrong_number_of_matches(len(elements), xpath)
        return elements[0]

    def _raise_wrong_number_of_matches(self, count, xpath, message=None):
        if not message:
            message = self._wrong_number_of_matches(count, xpath)
        raise AssertionError(message)

    def _wrong_number_of_matches(self, count, xpath):
        if not count:
            return "No element matching '%s' found." % xpath
        if count == 1:
            return "One element matching '%s' found." % xpath
        return "Multiple elements (%d) matching '%s' found." % (count, xpath)

    def get_elements(self, source, xpath):
        """Returns a list of elements in the `source` matching the `xpath`.

        The `source` can be a path to an XML file, a string containing XML, or
        an already parsed XML element. The `xpath` specifies which element to
        find. See the `introduction` for more details.

        Elements matching the `xpath` are returned as a list. If no elements
        match, an empty list is returned. Use `Get Element` if you want to get
        exactly one match.

        Examples using `${XML}` structure from the `introduction`:
        | ${children} =    | Get Elements | ${XML} | third/child |
        | Length Should Be | ${children}  | 2      |             |
        | ${children} =    | Get Elements | ${XML} | first/child |
        | Should Be Empty  |  ${children} |        |             |

        See also `Get Element`.
        """
        if isinstance(source, basestring):
            source = self.parse_xml(source)
        if xpath == '.':  # ET < 1.3 does not support '.' alone.
            return [source]
        return source.findall(self._get_xpath(xpath))

    if ET.VERSION >= '1.3':
        def _get_xpath(self, xpath):
            return xpath
    else:
        def _get_xpath(self, xpath):
            try:
                return str(xpath)
            except UnicodeError:
                if not xpath.replace('/', '').isalnum():
                    logger.warn('XPATHs containing non-ASCII characters and '
                                'other than tag names do not always work with '
                                'Python/Jython versions prior to 2.7. Verify '
                                'results manually and consider upgrading to 2.7.')
                return xpath

    def get_child_elements(self, source, xpath='.'):
        """Returns the child elements of the specified element as a list.

        The element whose children to return is specified using `source` and
        `xpath`. They have exactly the same semantics as with `Get Element`
        keyword.

        All the direct child elements of the specified element are returned.
        If the element has no children, an empty list is returned.

        Examples using `${XML}` structure from the `introduction`:
        | ${children} =    | Get Child Elements | ${XML} |             |
        | Length Should Be | ${children}        | 4      |             |
        | ${children} =    | Get Child Elements | ${XML} | xpath=first |
        | Should Be Empty  | ${children}        |        |             |
        """
        return list(self.get_element(source, xpath))

    def get_element_count(self, source, xpath='.'):
        """Returns and logs how many elements the given `xpath` matches.

        Arguments `source` and `xpath` have exactly the same semantics as with
        `Get Elements` keyword that this keyword uses internally.

        See also `Element Should Exist` and `Element Should Not Exist`.

        New in Robot Framework 2.7.5.
        """
        count = len(self.get_elements(source, xpath))
        logger.info("%d element%s matched '%s'." % (count, s(count), xpath))
        return count

    def element_should_exist(self, source, xpath='.', message=None):
        """Verifies that one or more element match the given `xpath`.

        Arguments `source` and `xpath` have exactly the same semantics as with
        `Get Elements` keyword. Keyword passes if the `xpath` matches one or
        more elements in the `source`. The default error message can be
        overridden with the `message` argument.

        See also `Element Should Not Exist` as well as `Get Element Count`
        that this keyword uses internally.

        New in Robot Framework 2.7.5.
        """
        count = self.get_element_count(source, xpath)
        if not count:
            self._raise_wrong_number_of_matches(count, xpath, message)

    def element_should_not_exist(self, source, xpath='.', message=None):
        """Verifies that no element match the given `xpath`.

        Arguments `source` and `xpath` have exactly the same semantics as with
        `Get Elements` keyword. Keyword fails if the `xpath` matches any
        element in the `source`. The default error message can be overridden
        with the `message` argument.

        See also `Element Should Exist` as well as `Get Element Count`
        that this keyword uses internally.

        New in Robot Framework 2.7.5.
        """
        count = self.get_element_count(source, xpath)
        if count:
            self._raise_wrong_number_of_matches(count, xpath, message)

    def get_element_text(self, source, xpath='.', normalize_whitespace=False):
        """Returns all text of the element, possibly whitespace normalized.

        The element whose text to return is specified using `source` and
        `xpath`. They have exactly the same semantics as with `Get Element`
        keyword.

        This keyword returns all the text of the specified element, including
        all the text its children and grandchildren contains. If the element
        has no text, an empty string is returned. As discussed in the
        `introduction`, the returned text is thus not always the same as
        the `text` attribute of the element.

        Be default all whitespace, including newlines and indentation, inside
        the element is returned as-is. If `normalize_whitespace` is given any
        true value (e.g. any non-empty string), then leading and trailing
        whitespace is stripped, newlines and tabs converted to spaces, and
        multiple spaces collapsed into one. This is especially useful when
        dealing with HTML data.

        Examples using `${XML}` structure from the `introduction`:
        | ${text} =       | Get Element Text | ${XML}       | first        |
        | Should Be Equal | ${text}          | text         |              |
        | ${text} =       | Get Element Text | ${XML}       | second/child |
        | Should Be Empty | ${text}          |              |              |
        | ${paragraph} =  | Get Element      | ${XML}       | html/p       |
        | ${text} =       | Get Element Text | ${paragraph} | normalize_whitespace=yes |
        | Should Be Equal | ${text}          | Text with bold and italics. |

        See also `Get Elements Texts`, `Element Text Should Be` and
        `Element Text Should Match`.
        """
        element = self.get_element(source, xpath)
        text = ''.join(self._yield_texts(element))
        if normalize_whitespace:
            text = self._normalize_whitespace(text)
        return text

    def _yield_texts(self, element, top=True):
        if element.text:
            yield element.text
        for child in element:
            for text in self._yield_texts(child, top=False):
                yield text
        if element.tail and not top:
            yield element.tail

    def _normalize_whitespace(self, text):
        return self._whitespace.sub(' ', text.strip())

    def get_elements_texts(self, source, xpath, normalize_whitespace=False):
        """Returns text of all elements matching `xpath` as a list.

        The elements whose text to return is specified using `source` and
        `xpath`. They have exactly the same semantics as with `Get Elements`
        keyword.

        The text of the matched elements is returned using the same logic
        as with `Get Element Text`. This includes optional whitespace
        normalization using the `normalize_whitespace` option.

        Examples using `${XML}` structure from the `introduction`:
        | @{texts} =       | Get Elements Texts | ${XML}    | third/child |
        | Length Should Be | ${texts}           | 2         |             |
        | Should Be Equal  | @{texts}[0]        | more text |             |
        | Should Be Equal  | @{texts}[1]        | ${EMPTY}  |             |

        See also `Get Element Text`, `Element Text Should Be` and
        `Element Text Should Match`.
        """
        return [self.get_element_text(elem, normalize_whitespace=normalize_whitespace)
                for elem in self.get_elements(source, xpath)]

    def element_text_should_be(self, source, expected, xpath='.',
                               normalize_whitespace=False, message=None):
        """Verifies that the text of the specified element is `expected`.

        The element whose text is verified is specified using `source` and
        `xpath`. They have exactly the same semantics as with `Get Element`
        keyword.

        The text to verify is got from the specified element using the same
        logic as with `Get Element Text`. This includes optional whitespace
        normalization using the `normalize_whitespace` option.

        The keyword passes if the text of the element is equal to the
        `expected` value, and otherwise it fails. The default error message can
        be overridden with the `message` argument.

        Examples using `${XML}` structure from the `introduction`:
        | Element Text Should Be | ${XML}       | text     | xpath=first      |
        | Element Text Should Be | ${XML}       | ${EMPTY} | xpath=second/child |
        | ${paragraph} =         | Get Element  | ${XML}   | xpath=html/p     |
        | Element Text Should Be | ${paragraph} | Text with bold and italics. | normalize_whitespace=yes |

        See also `Get Element Text`, `Get Elements Texts` and
        `Element Text Should Match`.
        """
        text = self.get_element_text(source, xpath, normalize_whitespace)
        should_be_equal(text, expected, message, values=False)

    def element_text_should_match(self, source, pattern, xpath='.',
                                  normalize_whitespace=False, message=None):
        """Verifies that the text of the specified element matches `expected`.

        This keyword works exactly like `Element Text Should Be` except that
        the expected value can be given as a pattern that the text of the
        element must match.

        Pattern matching is similar as matching files in a shell, and it is
        always case-sensitive. In the pattern, '*' matches anything and '?'
        matches any single character.

        Examples using `${XML}` structure from the `introduction`:
        | Element Text Should Match | ${XML}       | t???   | xpath=first  |
        | ${paragraph} =            | Get Element  | ${XML} | xpath=html/p |
        | Element Text Should Match | ${paragraph} | Text with * and *. | normalize_whitespace=yes |

        See also `Get Element Text`, `Get Elements Texts` and
        `Element Text Should Be`.
        """
        text = self.get_element_text(source, xpath, normalize_whitespace)
        should_match(text, pattern, message, values=False)

    def get_element_attribute(self, source, name, xpath='.', default=None):
        """Returns the named attribute of the specified element.

        The element whose attribute to return is specified using `source` and
        `xpath`. They have exactly the same semantics as with `Get Element`
        keyword.

        The value of the attribute `name` of the specified element is returned.
        If the element does not have such element, the `default` value is
        returned instead.

        Examples using `${XML}` structure from the `introduction`:
        | ${attribute} =  | Get Element Attribute | ${XML} | id | xpath=first |
        | Should Be Equal | ${attribute}          | 1      |    |             |
        | ${attribute} =  | Get Element Attribute | ${XML} | xx | xpath=first | default=value |
        | Should Be Equal | ${attribute}          | value  |    |             |

        See also `Get Element Attributes`, `Element Attribute Should Be`,
        and `Element Attribute Should Match`.
        """
        return self.get_element(source, xpath).get(name, default)

    def get_element_attributes(self, source, xpath='.'):
        """Returns all attributes of the specified element.

        The element whose attributes to return is specified using `source` and
        `xpath`. They have exactly the same semantics as with `Get Element`
        keyword.

        Attributes are returned as a Python dictionary. It is a copy of the
        original attributes so modifying it has no effect on the XML structure.

        Examples using `${XML}` structure from the `introduction`:
        | ${attributes} = | Get Element Attributes      | ${XML} | first |
        | Dictionary Should Contain Key | ${attributes} | id     |       |
        | ${attributes} = | Get Element Attributes      | ${XML} | third |
        | Should Be Empty | ${attributes}               |        |       |

        See also `Get Element Attribute`, `Element Attribute Should Be`,
        and `Element Attribute Should Match`.
        """
        return self.get_element(source, xpath).attrib.copy()

    def element_attribute_should_be(self, source, name, expected, xpath='.',
                                    message=None):
        """Verifies that the specified attribute is `expected`.

        The element whose attribute is verified is specified using `source`
        and `xpath`. They have exactly the same semantics as with `Get Element`
        keyword.

        The keyword passes if the attribute `name` of the element is equal to
        the `expected` value, and otherwise it fails. To test that the element
        does not have certain attribute, use Python `None` (i.e. variable
        `${NONE}`) as the `expected` value. The default error message can be
        overridden with the `message` argument.

        Examples using `${XML}` structure from the `introduction`:
        | Element Attribute Should Be | ${XML} | id | 1       | xpath=first |
        | Element Attribute Should Be | ${XML} | id | ${NONE} |             |

        See also `Get Element Attribute`, `Get Element Attributes` and
        `Element Text Should Match`.
        """
        attr = self.get_element_attribute(source, name, xpath)
        should_be_equal(attr, expected, message, values=False)

    def element_attribute_should_match(self, source, name, pattern, xpath='.',
                                       message=None):
        """Verifies that the specified attribute matches `expected`.

        This keyword works exactly like `Element Attribute Should Be` except
        that the expected value can be given as a pattern that the attribute of
        the element must match.

        Pattern matching is similar as matching files in a shell, and it is
        always case-sensitive. In the pattern, '*' matches anything and '?'
        matches any single character.

        Examples using `${XML}` structure from the `introduction`:
        | Element Attribute Should Match | ${XML} | id | ?   | xpath=first |
        | Element Attribute Should Match | ${XML} | id | c*d | xpath=third/second |

        See also `Get Element Attribute`, `Get Element Attributes` and
        `Element Text Should Be`.
        """
        attr = self.get_element_attribute(source, name, xpath)
        if attr is None:
            raise AssertionError("Attribute '%s' does not exist." % name)
        should_match(attr, pattern, message, values=False)

    def elements_should_be_equal(self, source, expected, exclude_children=False,
                                 normalize_whitespace=False):
        """Verifies that the given `source` element is equal to `expected`.

        Both `source` and `expected` can be given as a path to an XML file, as
        a string containing XML, or as an already parsed XML element structure.
        See `introduction` for more information about parsing XML in general.

        The keyword passes if the `source` element and `expected` element
        are equal. This includes testing the tag names, texts, and attributes
        of the elements. By default also child elements are verified the same
        way, but this can be disabled by setting `exclude_children` to any true
        value (e.g. any non-empty string).

        All texts inside the given elements are verified, but possible text
        outside them is not. By default texts must match exactly, but setting
        `normalize_whitespace` to any true value makes text verification
        independent on newlines, tabs, and the amount of spaces. For more
        details about handling text see `Get Element Text` keyword and
        discussion about elements' `text` and `tail` attributes in the
        `introduction`.

        Examples using `${XML}` structure from the `introduction`:
        | ${first} =               | Get Element | ${XML} | first             |
        | Elements Should Be Equal | ${first}    | <first id="1">text</first> |
        | ${p} =                   | Get Element | ${XML} | html/p            |
        | Elements Should Be Equal | ${p} | <p>Text with <b>bold</b> and <i>italics</i>.</p> | normalize_whitespace=yes |
        | Elements Should Be Equal | ${p} | <p>Text with</p> | exclude | normalize |

        The last example may look a bit strange because the `<p>` element only
        has text `Text with`. The reason is that rest of the text inside `<p>`
        actually belongs to the child elements.

        See also `Elements Should Match`.
        """
        self._compare_elements(source, expected, should_be_equal,
                               exclude_children, normalize_whitespace)

    def elements_should_match(self, source, expected, exclude_children=False,
                              normalize_whitespace=False):
        """Verifies that the given `source` element matches `expected`.

        This keyword works exactly like `Elements Should Be Equal` except that
        texts and attribute values in the expected value can be given as
        patterns.

        Pattern matching is similar as matching files in a shell, and it is
        always case-sensitive. In the pattern, '*' matches anything and '?'
        matches any single character.

        Examples using `${XML}` structure from the `introduction`:
        | ${first} =            | Get Element | ${XML} | first          |
        | Elements Should Match | ${first}    | <first id="?">*</first> |

        See `Elements Should Be Equal` for more examples.
        """
        self._compare_elements(source, expected, should_match,
                               exclude_children, normalize_whitespace)

    def _compare_elements(self, source, expected, comparator, exclude_children,
                          normalize_whitespace):
        normalizer = self._normalize_whitespace if normalize_whitespace else None
        comparator = ElementComparator(comparator, normalizer, exclude_children)
        comparator.compare(self.get_element(source), self.get_element(expected))

    def element_to_string(self, source, xpath='.'):
        """Returns the string representation of the specified element.

        The element to convert to a string is specified using `source` and
        `xpath`. They have exactly the same semantics as with `Get Element`
        keyword.

        The returned string is in Unicode format and it does not contain any
        XML declaration.

        See also `Log Element`.
        """
        string = ET.tostring(self.get_element(source, xpath), encoding='UTF-8')
        return self._xml_declaration.sub('', string.decode('UTF-8')).strip()

    def log_element(self, source, level='INFO', xpath='.'):
        """Logs the string representation of the specified element.

        The element specified with `source` and `xpath` is first converted into
        a string using `Element To String` keyword internally. The resulting
        string is then logged using the given `level`.

        The logged string is also returned.
        """
        string = self.element_to_string(source, xpath)
        logger.write(string, level)
        return string

    def set_element_tag(self, source, tag, xpath='.'):
        source = self.get_element(source)
        self.get_element(source, xpath).tag = tag
        return source

    def set_element_text(self, source, text=None, tail=None, xpath='.'):
        source = self.get_element(source)
        element = self.get_element(source, xpath)
        if text is not None:
            element.text = text
        if tail is not None:
            element.tail = tail
        return source

    def set_element_attribute(self, source, name, value, xpath='.'):
        source = self.get_element(source)
        self.get_element(source, xpath).attrib[name] = value
        return source

    def remove_element_attribute(self, source, name, xpath='.'):
<<<<<<< HEAD
        source = self.get_element(source)
        try:
            self.get_element(source, xpath).attrib.pop(name)
        except KeyError:
            pass
        return source
=======
        attrib = self.get_element(source, xpath).attrib
        if name in attrib:
            attrib.pop(name)
>>>>>>> 22cb8800

    def remove_element_attributes(self, source, xpath='.'):
        source = self.get_element(source)
        self.get_element(source, xpath).attrib.clear()
        return source

    def add_element(self, source, element, index=None, xpath='.'):
        source = self.get_element(source)
        parent = self.get_element(source, xpath)
        element = self.get_element(element)
        if index is None:
            parent.append(element)
        else:
            parent.insert(int(index), element)
        return source

    def remove_element(self, source, xpath=''):
        source = self.get_element(source)
        self._verify_removing_xpath(xpath)
        self._remove_element(source, self.get_element(source, xpath))
        return source

    def remove_elements(self, source, xpath=''):
        source = self.get_element(source)
        self._verify_removing_xpath(xpath)
        for element in self.get_elements(source, xpath):
            self._remove_element(source, element)
        return source

    def _verify_removing_xpath(self, xpath):
        if not xpath:
            raise RuntimeError('No xpath given.')
        if xpath == '.':
            raise RuntimeError('Cannot remove root element.')

    def _remove_element(self, root, element):
        parent = self._find_parent(root, element)
        parent.remove(element)

    def _find_parent(self, root, element):
        for parent in root.getiterator():
            for child in parent:
                if child is element:
                    return parent

    def copy_element(self, source, xpath='.'):
        return copy.deepcopy(self.get_element(source, xpath))

    def clear_element(self, source, xpath='.', clear_tail=False):
        source = self.get_element(source)
        element = self.get_element(source, xpath)
        tail = element.tail
        element.clear()
        if not clear_tail:
            element.tail = tail
        return source

    def save_xml(self, source, path, encoding='UTF-8'):
        tree = ET.ElementTree(self.get_element(source))
        kwargs = {'xml_declaration': True} if ET.VERSION >= '1.3' else {}
        # Need to explicitly open/close files because older ET versions don't
        # close files they open and Jython/IPY don't close them implicitly.
        with open(path, 'w') as output:
            tree.write(output, encoding, **kwargs)


class ElementComparator(object):

    def __init__(self, comparator, normalizer=None, exclude_children=False):
        self._comparator = comparator
        self._normalizer = normalizer or (lambda text: text)
        self._exclude_children = exclude_children

    def compare(self, actual, expected, location=None):
        if not location:
            location = Location(actual.tag)
        self._compare_tags(actual, expected, location)
        self._compare_attributes(actual, expected, location)
        self._compare_texts(actual, expected, location)
        if location.is_not_root:
            self._compare_tails(actual, expected, location)
        if not self._exclude_children:
            self._compare_children(actual, expected, location)

    def _compare_tags(self, actual, expected, location):
        self._compare(actual.tag, expected.tag, 'Different tag name', location,
                      should_be_equal)

    def _compare(self, actual, expected, message, location, comparator=None):
        if location.is_not_root:
            message = "%s at '%s'" % (message, location.path)
        if not comparator:
            comparator = self._comparator
        comparator(actual, expected, message)

    def _compare_attributes(self, actual, expected, location):
        self._compare(sorted(actual.attrib), sorted(expected.attrib),
                      'Different attribute names', location, should_be_equal)
        for key in actual.attrib:
            self._compare(actual.attrib[key], expected.attrib[key],
                          "Different value for attribute '%s'" % key, location)

    def _compare_texts(self, actual, expected, location):
        self._compare(self._text(actual.text), self._text(expected.text),
                      'Different text', location)

    def _text(self, text):
        return self._normalizer(text or '')

    def _compare_tails(self, actual, expected, location):
        self._compare(self._text(actual.tail), self._text(expected.tail),
                      'Different tail text', location)

    def _compare_children(self, actual, expected, location):
        self._compare(len(actual), len(expected), 'Different number of child elements',
                      location, should_be_equal)
        for act, exp in zip(actual, expected):
            self.compare(act, exp, location.child(act.tag))


class Location(object):

    def __init__(self, path, is_root=True):
        self.path = path
        self.is_not_root = not is_root
        self._children = {}

    def child(self, tag):
        if tag not in self._children:
            self._children[tag] = 1
        else:
            self._children[tag] += 1
            tag += '[%d]' % self._children[tag]
        return Location('%s/%s' % (self.path, tag), is_root=False)<|MERGE_RESOLUTION|>--- conflicted
+++ resolved
@@ -780,18 +780,11 @@
         return source
 
     def remove_element_attribute(self, source, name, xpath='.'):
-<<<<<<< HEAD
         source = self.get_element(source)
-        try:
-            self.get_element(source, xpath).attrib.pop(name)
-        except KeyError:
-            pass
-        return source
-=======
         attrib = self.get_element(source, xpath).attrib
         if name in attrib:
             attrib.pop(name)
->>>>>>> 22cb8800
+        return source
 
     def remove_element_attributes(self, source, xpath='.'):
         source = self.get_element(source)
