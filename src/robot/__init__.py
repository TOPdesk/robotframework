--- conflicted
+++ resolved
@@ -127,16 +127,9 @@
     LOGGER.info("Tests execution ended. Statistics:\n%s"
                 % suite.get_stat_message())
     output.close(suite)
-    output_src = settings['Output']
     if settings.is_rebot_needed():
         _, settings = settings.get_rebot_datasources_and_settings()
-<<<<<<< HEAD
-        if settings['SplitOutputs'] > 0:
-            raise Exception('Splitting? No way!')
-        Reporter(settings).execute(output_src)
-=======
-        Reporter().execute(settings, output_src)
->>>>>>> c307b95f
+        Reporter(settings).execute(settings['Output'])
     LOGGER.close()
     return suite
 
